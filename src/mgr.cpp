--- conflicted
+++ resolved
@@ -25,17 +25,12 @@
 
 struct Manager::Impl {
     Config cfg;
-<<<<<<< HEAD
-=======
     PhysicsLoader physicsLoader;
     EpisodeManager *episodeMgr;
-    TrainingExecutor mwGPU;
->>>>>>> dfce3423
 
     static inline Impl * init(const Config &cfg);
 };
 
-<<<<<<< HEAD
 struct Manager::CPUImpl {
     EpisodeManager *episodeMgr;
 };
@@ -46,7 +41,7 @@
     MWCudaExecutor mwGPU;
 };
 #endif
-=======
+
 static void loadPhysicsObjects(PhysicsLoader &loader)
 {
     DynArray<RigidBodyMetadata> metadatas(0);
@@ -112,7 +107,6 @@
                        prims.data(), metadatas.size());
 
 }
->>>>>>> dfce3423
 
 Manager::Impl * Manager::Impl::init(const Config &cfg)
 {
@@ -124,10 +118,40 @@
         FATAL("Failed to load sphere");
     }
 
-<<<<<<< HEAD
+    imported_renderer_objs.emplace_back(std::move(*sphere_obj));
+
+    auto plane_obj = imp::ImportedObject::importObject(
+        (std::filesystem::path(DATA_DIR) / "plane.obj").c_str());
+
+    if (!plane_obj.has_value()) {
+        FATAL("Failed to load plane");
+    }
+
+    imported_renderer_objs.emplace_back(std::move(*plane_obj));
+
+    auto cube_obj = imp::ImportedObject::importObject(
+        (std::filesystem::path(DATA_DIR) / "cube.obj").c_str());
+
+    if (!cube_obj.has_value()) {
+        FATAL("Failed to load cube");
+    }
+
+    imported_renderer_objs.emplace_back(std::move(*cube_obj));
+
+
     switch (cfg.execMode) {
     case ExecMode::CUDA: {
 #ifdef MADRONA_CUDA_SUPPORT
+        EpisodeManager *episode_mgr = 
+            (EpisodeManager *)cu::allocGPU(sizeof(EpisodeManager));
+        REQ_CUDA(cudaMemset(episode_mgr, 0, sizeof(EpisodeManager)));
+
+        PhysicsLoader phys_loader(PhysicsLoader::StorageType::CUDA, 10);
+        loadPhysicsObjects(phys_loader);
+
+
+        ObjectManager *phys_obj_mgr = &phys_loader.getObjectManager();
+
         EpisodeManager *episode_mgr = 
             (EpisodeManager *)cu::allocGPU(sizeof(EpisodeManager));
         REQ_CUDA(cudaMemset(episode_mgr, 0, sizeof(EpisodeManager)));
@@ -154,60 +178,28 @@
             "",
             { GPU_HIDESEEK_SRC_LIST },
             { GPU_HIDESEEK_COMPILE_FLAGS },
-            CompileConfig::OptMode::Debug,
+            cfg.debugCompile ? CompileConfig::OptMode::Debug :
+                CompileConfig::OptMode::LTO,
             CompileConfig::Executor::TaskGraph,
         });
 
-        DynArray<imp::SourceObject> renderer_objects({
-            imp::SourceObject { sphere_obj->meshes },
-        });
+        DynArray<imp::SourceObject> renderer_objects(0);
+
+        for (const auto &imported_obj : imported_renderer_objs) {
+            renderer_objects.push_back(imp::SourceObject {
+                imported_obj.meshes,
+            });
+        }
 
         mwgpu_exec.loadObjects(renderer_objects);
 
         return new CUDAImpl {
-            { cfg },
-            episode_mgr,
+            { 
+                cfg,
+                std::move(phys_loader),
+                episode_mgr,
+            },
             std::move(mwgpu_exec),
-=======
-    imported_renderer_objs.emplace_back(std::move(*sphere_obj));
-
-    auto plane_obj = imp::ImportedObject::importObject(
-        (std::filesystem::path(DATA_DIR) / "plane.obj").c_str());
-
-    if (!plane_obj.has_value()) {
-        FATAL("Failed to load plane");
-    }
-
-    imported_renderer_objs.emplace_back(std::move(*plane_obj));
-
-    auto cube_obj = imp::ImportedObject::importObject(
-        (std::filesystem::path(DATA_DIR) / "cube.obj").c_str());
-
-    if (!cube_obj.has_value()) {
-        FATAL("Failed to load cube");
-    }
-
-    imported_renderer_objs.emplace_back(std::move(*cube_obj));
-
-    PhysicsLoader phys_loader(PhysicsLoader::StorageType::CUDA, 10);
-    loadPhysicsObjects(phys_loader);
-
-
-    ObjectManager *phys_obj_mgr = &phys_loader.getObjectManager();
-
-    EpisodeManager *episode_mgr = 
-        (EpisodeManager *)cu::allocGPU(sizeof(EpisodeManager));
-    REQ_CUDA(cudaMemset(episode_mgr, 0, sizeof(EpisodeManager)));
-
-    HeapArray<WorldInit> world_inits(cfg.numWorlds);
-
-    for (int64_t i = 0; i < (int64_t)cfg.numWorlds; i++) {
-        world_inits[i] = WorldInit {
-            episode_mgr,
-            phys_obj_mgr,
-            cfg.minEntitiesPerWorld,
-            cfg.maxEntitiesPerWorld,
->>>>>>> dfce3423
         };
 #else
         FATAL("Madrona was not compiled with CUDA support");
@@ -218,45 +210,6 @@
     } break;
     default: __builtin_unreachable();
     }
-<<<<<<< HEAD
-=======
-
-    TrainingExecutor mwgpu_exec({
-        .worldInitPtr = world_inits.data(),
-        .numWorldInitBytes = sizeof(WorldInit),
-        .numWorldDataBytes = sizeof(Sim),
-        .worldDataAlignment = alignof(Sim),
-        .numWorlds = cfg.numWorlds,
-        .numExportedBuffers = 2,
-        .gpuID = (uint32_t)cfg.gpuID,
-        .renderWidth = cfg.renderWidth,
-        .renderHeight = cfg.renderHeight,
-    }, {
-        "",
-        { GPU_HIDESEEK_SRC_LIST },
-        { GPU_HIDESEEK_COMPILE_FLAGS },
-        cfg.debugCompile ? CompileConfig::OptMode::Debug :
-            CompileConfig::OptMode::LTO,
-        CompileConfig::Executor::TaskGraph,
-    });
-
-    DynArray<imp::SourceObject> renderer_objects(0);
-
-    for (const auto &imported_obj : imported_renderer_objs) {
-        renderer_objects.push_back(imp::SourceObject {
-            imported_obj.meshes,
-        });
-    }
-
-    mwgpu_exec.loadObjects(renderer_objects);
-
-    return new Impl {
-        cfg,
-        std::move(phys_loader),
-        episode_mgr,
-        std::move(mwgpu_exec),
-    };
->>>>>>> dfce3423
 }
 
 MADRONA_EXPORT Manager::Manager(const Config &cfg)
