#include "mgr.hpp"
#include "sim.hpp"

#include <madrona/utils.hpp>
#include <madrona/importer.hpp>
#include <madrona/physics_loader.hpp>
#include <madrona/tracing.hpp>
#include <madrona/mw_cpu.hpp>
#include <madrona/render/api.hpp>

#include <array>
#include <charconv>
#include <iostream>
#include <filesystem>
#include <fstream>
#include <string>

#ifdef MADRONA_CUDA_SUPPORT
#include <madrona/mw_gpu.hpp>
#include <madrona/cuda_utils.hpp>
#endif

using namespace madrona;
using namespace madrona::math;
using namespace madrona::phys;
using namespace madrona::py;

namespace madEscape {

struct RenderGPUState {
    render::APILibHandle apiLib;
    render::APIManager apiMgr;
    render::GPUHandle gpu;
};


static inline Optional<RenderGPUState> initRenderGPUState(
    const Manager::Config &mgr_cfg)
{
    if (mgr_cfg.extRenderDev || !mgr_cfg.enableBatchRenderer) {
        return Optional<RenderGPUState>::none();
    }

    auto render_api_lib = render::APIManager::loadDefaultLib();
    render::APIManager render_api_mgr(render_api_lib.lib());
    render::GPUHandle gpu = render_api_mgr.initGPU(mgr_cfg.gpuID);

    return RenderGPUState {
        .apiLib = std::move(render_api_lib),
        .apiMgr = std::move(render_api_mgr),
        .gpu = std::move(gpu),
    };
}

static inline Optional<render::RenderManager> initRenderManager(
    const Manager::Config &mgr_cfg,
    const Optional<RenderGPUState> &render_gpu_state)
{
    if (!mgr_cfg.extRenderDev && !mgr_cfg.enableBatchRenderer) {
        return Optional<render::RenderManager>::none();
    }

    render::APIBackend *render_api;
    render::GPUDevice *render_dev;

    if (render_gpu_state.has_value()) {
        render_api = render_gpu_state->apiMgr.backend();
        render_dev = render_gpu_state->gpu.device();
    } else {
        render_api = mgr_cfg.extRenderAPI;
        render_dev = mgr_cfg.extRenderDev;
    }

    return render::RenderManager(render_api, render_dev, {
        .enableBatchRenderer = mgr_cfg.enableBatchRenderer,
        .agentViewWidth = mgr_cfg.batchRenderViewWidth,
        .agentViewHeight = mgr_cfg.batchRenderViewHeight,
        .numWorlds = mgr_cfg.numWorlds,
        .maxViewsPerWorld = consts::numAgents,
        .maxInstancesPerWorld = 1000,
        .execMode = mgr_cfg.execMode,
        .voxelCfg = {},
    });
}

struct Manager::Impl {
    Config cfg;
    PhysicsLoader physicsLoader;
    WorldReset *worldResetBuffer;
    Action *agentActionsBuffer;
    Optional<RenderGPUState> renderGPUState;
    Optional<render::RenderManager> renderMgr;

    inline Impl(const Manager::Config &mgr_cfg,
                PhysicsLoader &&phys_loader,
                WorldReset *reset_buffer,
                Action *action_buffer,
                Optional<RenderGPUState> &&render_gpu_state,
                Optional<render::RenderManager> &&render_mgr)
        : cfg(mgr_cfg),
          physicsLoader(std::move(phys_loader)),
          worldResetBuffer(reset_buffer),
          agentActionsBuffer(action_buffer),
          renderGPUState(std::move(render_gpu_state)),
          renderMgr(std::move(render_mgr))
    {}

    inline virtual ~Impl() {}

    virtual void run() = 0;

#ifdef MADRONA_CUDA_SUPPORT
    virtual void gpuRollout(cudaStream_t strm, void **buffers,
                            const TrainInterface &train_iface) = 0;
#endif

    virtual Tensor exportTensor(ExportID slot,
        Tensor::ElementType type,
        madrona::Span<const int64_t> dimensions) const = 0;

    static inline Impl * init(const Config &cfg);
};

struct Manager::CPUImpl final : Manager::Impl {
    using TaskGraphT =
        TaskGraphExecutor<Engine, Sim, Sim::Config, Sim::WorldInit>;

    TaskGraphT cpuExec;

    inline CPUImpl(const Manager::Config &mgr_cfg,
                   PhysicsLoader &&phys_loader,
                   WorldReset *reset_buffer,
                   Action *action_buffer,
                   Optional<RenderGPUState> &&render_gpu_state,
                   Optional<render::RenderManager> &&render_mgr,
                   TaskGraphT &&cpu_exec)
        : Impl(mgr_cfg, std::move(phys_loader),
               reset_buffer, action_buffer,
               std::move(render_gpu_state), std::move(render_mgr)),
          cpuExec(std::move(cpu_exec))
    {}

    inline virtual ~CPUImpl() final {}

    inline virtual void run()
    {
        cpuExec.run();
    }

#ifdef MADRONA_CUDA_SUPPORT
    virtual void gpuRollout(cudaStream_t strm, void **buffers,
                            const TrainInterface &train_iface)
    {
        (void)strm;
        (void)buffers;
        (void)train_iface;
        assert(false);
    }
#endif

    virtual inline Tensor exportTensor(ExportID slot,
        Tensor::ElementType type,
        madrona::Span<const int64_t> dims) const final
    {
        void *dev_ptr = cpuExec.getExported((uint32_t)slot);
        return Tensor(dev_ptr, type, dims, Optional<int>::none());
    }
};

#ifdef MADRONA_CUDA_SUPPORT
struct Manager::CUDAImpl final : Manager::Impl {
    MWCudaExecutor gpuExec;

    inline CUDAImpl(const Manager::Config &mgr_cfg,
                   PhysicsLoader &&phys_loader,
                   WorldReset *reset_buffer,
                   Action *action_buffer,
                   Optional<RenderGPUState> &&render_gpu_state,
                   Optional<render::RenderManager> &&render_mgr,
                   MWCudaExecutor &&gpu_exec)
        : Impl(mgr_cfg, std::move(phys_loader),
               reset_buffer, action_buffer,
               std::move(render_gpu_state), std::move(render_mgr)),
          gpuExec(std::move(gpu_exec))
    {}

    inline virtual ~CUDAImpl() final {}

    inline virtual void run()
    {
        gpuExec.run();
    }

#ifdef MADRONA_CUDA_SUPPORT
    virtual void gpuRollout(cudaStream_t strm, void **buffers,
                            const TrainInterface &train_iface)
    {
        auto numTensorBytes = [](const Tensor &t) {
            uint64_t num_items = 1;
            uint64_t num_dims = t.numDims();
            for (uint64_t i = 0; i < num_dims; i++) {
                num_items *= t.dims()[i];
            }

            return num_items * (uint64_t)t.numBytesPerItem();
        };

        auto copyToSim = [&strm, &numTensorBytes](const Tensor &dst, void *src) {
            uint64_t num_bytes = numTensorBytes(dst);

            REQ_CUDA(cudaMemcpyAsync(dst.devicePtr(), src, num_bytes,
                cudaMemcpyDeviceToDevice, strm));
        };

        auto copyFromSim = [&strm, &numTensorBytes](void *dst, const Tensor &src) {
            uint64_t num_bytes = numTensorBytes(src);

            REQ_CUDA(cudaMemcpyAsync(dst, src.devicePtr(), num_bytes,
                cudaMemcpyDeviceToDevice, strm));
        };

        Span<const TrainInterface::NamedTensor> src_obs =
            train_iface.observations();
        Span<const TrainInterface::NamedTensor> src_stats =
            train_iface.stats();
        auto policy_assignments = train_iface.policyAssignments();

        void **input_buffers = buffers;
        void **output_buffers = buffers +
            src_obs.size() + src_stats.size() + 4;

        if (policy_assignments.has_value()) {
            output_buffers += 1;
        }

        CountT cur_idx = 0;

        copyToSim(train_iface.actions(), input_buffers[cur_idx++]);
        copyToSim(train_iface.resets(), input_buffers[cur_idx++]);

        gpuExec.runAsync(strm);

        copyFromSim(output_buffers[cur_idx++], train_iface.rewards());
        copyFromSim(output_buffers[cur_idx++], train_iface.dones());

        if (policy_assignments.has_value()) {
            copyFromSim(output_buffers[cur_idx++], *policy_assignments);
        }

        for (const TrainInterface::NamedTensor &t : src_obs) {
            copyFromSim(output_buffers[cur_idx++], t.hdl);
        }

        for (const TrainInterface::NamedTensor &t : src_stats) {
            copyFromSim(output_buffers[cur_idx++], t.hdl);
        }
    }
#endif

    virtual inline Tensor exportTensor(ExportID slot,
        Tensor::ElementType type,
        madrona::Span<const int64_t> dims) const final
    {
        void *dev_ptr = gpuExec.getExported((uint32_t)slot);
        return Tensor(dev_ptr, type, dims, cfg.gpuID);
    }
};
#endif

static void loadRenderObjects(render::RenderManager &render_mgr,
                              Vector3 *team_colors)
{
    std::array<std::string, (size_t)SimObject::NumObjects> render_asset_paths;
    render_asset_paths[(size_t)SimObject::Cube] =
        (std::filesystem::path(DATA_DIR) / "cube_render.obj").string();
    render_asset_paths[(size_t)SimObject::Wall] =
        (std::filesystem::path(DATA_DIR) / "wall_render.obj").string();
    render_asset_paths[(size_t)SimObject::Door] =
        (std::filesystem::path(DATA_DIR) / "wall_render.obj").string();
    render_asset_paths[(size_t)SimObject::AgentTeam0] =
        (std::filesystem::path(DATA_DIR) / "cube_render.obj").string();
    render_asset_paths[(size_t)SimObject::AgentTeam1] =
        (std::filesystem::path(DATA_DIR) / "cube_render.obj").string();
    render_asset_paths[(size_t)SimObject::Button] =
        (std::filesystem::path(DATA_DIR) / "cube_render.obj").string();
    render_asset_paths[(size_t)SimObject::Plane] =
        (std::filesystem::path(DATA_DIR) / "plane.obj").string();
    render_asset_paths[(size_t)SimObject::Sphere] =
        (std::filesystem::path(DATA_DIR) / "sphere.obj").string();

    std::array<const char *, (size_t)SimObject::NumObjects> render_asset_cstrs;
    for (size_t i = 0; i < render_asset_paths.size(); i++) {
        render_asset_cstrs[i] = render_asset_paths[i].c_str();
    }

    std::array<char, 1024> import_err;
    auto render_assets = imp::ImportedAssets::importFromDisk(
        render_asset_cstrs, Span<char>(import_err.data(), import_err.size()));

    if (!render_assets.has_value()) {
        FATAL("Failed to load render assets: %s", import_err);
    }

    auto materials = std::to_array<imp::SourceMaterial>({
        { math::Vector4::fromVector3(team_colors[0], 0.f), -1, 0.8f, 0.2f },
        { math::Vector4::fromVector3(team_colors[1], 0.f), -1, 0.8f, 0.2f },
        { render::rgb8ToFloat(191, 108, 10), -1, 0.8f, 0.2f },
        { math::Vector4{0.4f, 0.4f, 0.4f, 0.0f}, -1, 0.8f, 0.2f,},
        { math::Vector4{1.f, 1.f, 1.f, 0.0f}, 1, 0.5f, 1.0f,},
        { render::rgb8ToFloat(230, 230, 230),   -1, 0.8f, 1.0f },
        { math::Vector4{0.5f, 0.3f, 0.3f, 0.0f},  0, 0.8f, 0.2f,},
        { render::rgb8ToFloat(230, 20, 20),   -1, 0.8f, 1.0f },
        { render::rgb8ToFloat(230, 230, 20),   -1, 0.8f, 1.0f },
        { render::rgb8ToFloat(230, 230, 230),   -1, 0.9f, 0.1f },
    });

    // Override materials
    render_assets->objects[(CountT)SimObject::Cube].meshes[0].materialIDX = 0;
    render_assets->objects[(CountT)SimObject::Wall].meshes[0].materialIDX = 3;
    render_assets->objects[(CountT)SimObject::Door].meshes[0].materialIDX = 5;

    render_assets->objects[(CountT)SimObject::AgentTeam0].meshes[0].materialIDX = 0;
    render_assets->objects[(CountT)SimObject::AgentTeam1].meshes[0].materialIDX = 1;

#if 0
    render_assets->objects[(CountT)SimObject::Agent].meshes[0].materialIDX = 2;
    render_assets->objects[(CountT)SimObject::Agent].meshes[1].materialIDX = 3;
    render_assets->objects[(CountT)SimObject::Agent].meshes[2].materialIDX = 3;
#endif

    render_assets->objects[(CountT)SimObject::Button].meshes[0].materialIDX = 6;
    render_assets->objects[(CountT)SimObject::Plane].meshes[0].materialIDX = 6;
    render_assets->objects[(CountT)SimObject::Sphere].meshes[0].materialIDX = 9;

    render_mgr.loadObjects(render_assets->objects, materials, {
        { (std::filesystem::path(DATA_DIR) /
           "green_grid.png").string().c_str() },
        { (std::filesystem::path(DATA_DIR) /
           "smile.png").string().c_str() },
    });

    render_mgr.configureLighting({
        { true, math::Vector3{1.0f, 1.0f, -2.0f}, math::Vector3{1.0f, 1.0f, 1.0f} }
    });
}

static void loadPhysicsObjects(PhysicsLoader &loader)
{
    std::array<std::string, (size_t)SimObject::NumObjects - 1> asset_paths;
    asset_paths[(size_t)SimObject::Cube] =
        (std::filesystem::path(DATA_DIR) / "cube_collision.obj").string();
    asset_paths[(size_t)SimObject::Wall] =
        (std::filesystem::path(DATA_DIR) / "wall_collision.obj").string();
    asset_paths[(size_t)SimObject::Door] =
        (std::filesystem::path(DATA_DIR) / "wall_collision.obj").string();
    asset_paths[(size_t)SimObject::AgentTeam0] =
        (std::filesystem::path(DATA_DIR) / "agent_collision_simplified.obj").string();
    asset_paths[(size_t)SimObject::AgentTeam1] =
        (std::filesystem::path(DATA_DIR) / "agent_collision_simplified.obj").string();
    asset_paths[(size_t)SimObject::Button] =
        (std::filesystem::path(DATA_DIR) / "cube_collision.obj").string();
    asset_paths[(size_t)SimObject::Sphere] =
        (std::filesystem::path(DATA_DIR) / "cube_collision.obj").string();

    std::array<const char *, (size_t)SimObject::NumObjects - 1> asset_cstrs;
    for (size_t i = 0; i < asset_paths.size(); i++) {
        asset_cstrs[i] = asset_paths[i].c_str();
    }

    char import_err_buffer[4096];
    auto imported_src_hulls = imp::ImportedAssets::importFromDisk(
        asset_cstrs, import_err_buffer, true);

    if (!imported_src_hulls.has_value()) {
        FATAL("%s", import_err_buffer);
    }

    DynArray<imp::SourceMesh> src_convex_hulls(
        imported_src_hulls->objects.size());

    DynArray<DynArray<SourceCollisionPrimitive>> prim_arrays(0);
    HeapArray<SourceCollisionObject> src_objs(
        (CountT)SimObject::NumObjects);

    auto setupHull = [&](SimObject obj_id,
                         float inv_mass,
                         RigidBodyFrictionData friction) {
        auto meshes = imported_src_hulls->objects[(CountT)obj_id].meshes;
        DynArray<SourceCollisionPrimitive> prims(meshes.size());

        for (const imp::SourceMesh &mesh : meshes) {
            src_convex_hulls.push_back(mesh);
            prims.push_back({
                .type = CollisionPrimitive::Type::Hull,
                .hullInput = {
                    .hullIDX = uint32_t(src_convex_hulls.size() - 1),
                },
            });
        }

        prim_arrays.emplace_back(std::move(prims));

        src_objs[(CountT)obj_id] = SourceCollisionObject {
            .prims = Span<const SourceCollisionPrimitive>(prim_arrays.back()),
            .invMass = inv_mass,
            .friction = friction,
        };
    };

    setupHull(SimObject::Cube, 0.075f, {
        .muS = 0.5f,
        .muD = 0.75f,
    });

    setupHull(SimObject::Wall, 0.f, {
        .muS = 0.5f,
        .muD = 0.5f,
    });

    setupHull(SimObject::Door, 0.f, {
        .muS = 0.5f,
        .muD = 0.5f,
    });

    setupHull(SimObject::AgentTeam0, 1.f, {
        .muS = 0.5f,
        .muD = 5.0f,
    });

    setupHull(SimObject::AgentTeam1, 1.f, {
        .muS = 0.5f,
        .muD = 5.0f,
    });

    setupHull(SimObject::Button, 1.f, {
        .muS = 0.5f,
        .muD = 0.5f,
    });

    setupHull(SimObject::Sphere, 1.f, {
        .muS = 0.5f,
        .muD = 0.5f,
    });

    SourceCollisionPrimitive plane_prim {
        .type = CollisionPrimitive::Type::Plane,
    };

    src_objs[(CountT)SimObject::Plane] = {
        .prims = Span<const SourceCollisionPrimitive>(&plane_prim, 1),
        .invMass = 0.f,
        .friction = {
            .muS = 0.5f,
            .muD = 0.5f,
        },
    };

    StackAlloc tmp_alloc;
    RigidBodyAssets rigid_body_assets;
    CountT num_rigid_body_data_bytes;
    void *rigid_body_data = RigidBodyAssets::processRigidBodyAssets(
        src_convex_hulls,
        src_objs,
        false,
        tmp_alloc,
        &rigid_body_assets,
        &num_rigid_body_data_bytes);

    if (rigid_body_data == nullptr) {
        FATAL("Invalid collision hull input");
    }

    // This is a bit hacky, but in order to make sure the agents
    // remain controllable by the policy, they are only allowed to
    // rotate around the Z axis (infinite inertia in x & y axes)
    rigid_body_assets.metadatas[
        (CountT)SimObject::AgentTeam0].mass.invInertiaTensor.x = 0.f;
    rigid_body_assets.metadatas[
        (CountT)SimObject::AgentTeam0].mass.invInertiaTensor.y = 0.f;

    rigid_body_assets.metadatas[
        (CountT)SimObject::AgentTeam1].mass.invInertiaTensor.x = 0.f;
    rigid_body_assets.metadatas[
        (CountT)SimObject::AgentTeam1].mass.invInertiaTensor.y = 0.f;

    loader.loadRigidBodies(rigid_body_assets);
    free(rigid_body_data);
}

Manager::Impl * Manager::Impl::init(
    const Manager::Config &mgr_cfg)
{
    Sim::Config sim_cfg;
    sim_cfg.autoReset = mgr_cfg.autoReset;
    sim_cfg.initRandKey = rand::initKey(mgr_cfg.randSeed);

    madrona::math::Vector3 teamColors[] = {
        Vector3{ 1.f, 0.f, 0.f },
        Vector3{ 0.f, 0.f, 1.f },
    };

    switch (mgr_cfg.execMode) {
    case ExecMode::CUDA: {
#ifdef MADRONA_CUDA_SUPPORT
        CUcontext cu_ctx = MWCudaExecutor::initCUDA(mgr_cfg.gpuID);

        PhysicsLoader phys_loader(ExecMode::CUDA, 10);
        loadPhysicsObjects(phys_loader);

        ObjectManager *phys_obj_mgr = &phys_loader.getObjectManager();
        sim_cfg.rigidBodyObjMgr = phys_obj_mgr;

        Optional<RenderGPUState> render_gpu_state =
            initRenderGPUState(mgr_cfg);

        Optional<render::RenderManager> render_mgr =
            initRenderManager(mgr_cfg, render_gpu_state);

        if (render_mgr.has_value()) {
            loadRenderObjects(*render_mgr, teamColors);
            sim_cfg.renderBridge = render_mgr->bridge();
        } else {
            sim_cfg.renderBridge = nullptr;
        }

        HeapArray<Sim::WorldInit> world_inits(mgr_cfg.numWorlds);

        MWCudaExecutor gpu_exec({
            .worldInitPtr = world_inits.data(),
            .numWorldInitBytes = sizeof(Sim::WorldInit),
            .userConfigPtr = (void *)&sim_cfg,
            .numUserConfigBytes = sizeof(Sim::Config),
            .numWorldDataBytes = sizeof(Sim),
            .worldDataAlignment = alignof(Sim),
            .numWorlds = mgr_cfg.numWorlds,
            .numExportedBuffers = (uint32_t)ExportID::NumExports, 
        }, {
            { GPU_HIDESEEK_SRC_LIST },
            { GPU_HIDESEEK_COMPILE_FLAGS },
            CompileConfig::OptMode::LTO,
        }, cu_ctx);

        WorldReset *world_reset_buffer = 
            (WorldReset *)gpu_exec.getExported((uint32_t)ExportID::Reset);

        Action *agent_actions_buffer = 
            (Action *)gpu_exec.getExported((uint32_t)ExportID::Action);

        return new CUDAImpl {
            mgr_cfg,
            std::move(phys_loader),
            world_reset_buffer,
            agent_actions_buffer,
            std::move(render_gpu_state),
            std::move(render_mgr),
            std::move(gpu_exec),
        };
#else
        FATAL("Madrona was not compiled with CUDA support");
#endif
    } break;
    case ExecMode::CPU: {
        PhysicsLoader phys_loader(ExecMode::CPU, 10);
        // loadPhysicsObjects(phys_loader);

        ObjectManager *phys_obj_mgr = &phys_loader.getObjectManager();
        sim_cfg.rigidBodyObjMgr = phys_obj_mgr;

        Optional<RenderGPUState> render_gpu_state =
            initRenderGPUState(mgr_cfg);

        Optional<render::RenderManager> render_mgr =
            initRenderManager(mgr_cfg, render_gpu_state);

        if (render_mgr.has_value()) {
            loadRenderObjects(*render_mgr, teamColors);
            sim_cfg.renderBridge = render_mgr->bridge();
        } else {
            sim_cfg.renderBridge = nullptr;
        }

        HeapArray<Sim::WorldInit> world_inits(mgr_cfg.numWorlds);

        CPUImpl::TaskGraphT cpu_exec {
            ThreadPoolExecutor::Config {
                .numWorlds = mgr_cfg.numWorlds,
                .numExportedBuffers = (uint32_t)ExportID::NumExports,
            },
            sim_cfg,
            world_inits.data(),
        };

        WorldReset *world_reset_buffer = 
            (WorldReset *)cpu_exec.getExported((uint32_t)ExportID::Reset);

        Action *agent_actions_buffer = 
            (Action *)cpu_exec.getExported((uint32_t)ExportID::Action);

        auto cpu_impl = new CPUImpl {
            mgr_cfg,
            std::move(phys_loader),
            world_reset_buffer,
            agent_actions_buffer,
            std::move(render_gpu_state),
            std::move(render_mgr),
            std::move(cpu_exec),
        };

        return cpu_impl;
    } break;
    default: MADRONA_UNREACHABLE();
    }
}

Manager::Manager(const Config &cfg)
    : impl_(Impl::init(cfg))
{
    // Currently, there is no way to populate the initial set of observations
    // without stepping the simulations in order to execute the taskgraph.
    // Therefore, after setup, we step all the simulations with a forced reset
    // that ensures the first real step will have valid observations at the
    // start of a fresh episode in order to compute actions.
    //
    // This will be improved in the future with support for multiple task
    // graphs, allowing a small task graph to be executed after initialization.
    
    for (int32_t i = 0; i < (int32_t)cfg.numWorlds; i++) {
        triggerReset(i);
    }

    step();
}

Manager::~Manager() {}

void Manager::step()
{
    impl_->run();

    if (impl_->renderMgr.has_value()) {
        impl_->renderMgr->readECS();
    }

    if (impl_->cfg.enableBatchRenderer) {
        impl_->renderMgr->batchRender();
    }
}

#ifdef MADRONA_CUDA_SUPPORT
void Manager::gpuRolloutStep(cudaStream_t strm, void **rollout_buffers)
{
    TrainInterface iface = trainInterface();
    impl_->gpuRollout(strm, rollout_buffers, iface);

    if (impl_->renderMgr.has_value()) {
        impl_->renderMgr->readECS();
    }

    if (impl_->cfg.enableBatchRenderer) {
        impl_->renderMgr->batchRender();
    }
}
#endif

TrainInterface Manager::trainInterface() const
{
    return TrainInterface {
        {
            { "self", selfObservationTensor() },
            { "team", teamObservationTensor() },
            { "enemy", enemyObservationTensor() },
            { "ball", ballTensor() },
            { "stepsRemaining", stepsRemainingTensor() },
        },
        actionTensor(),
        rewardTensor(),
        doneTensor(),
        resetTensor(),
        Optional<Tensor>::none(),
    };
}

Tensor Manager::resetTensor() const
{
    return impl_->exportTensor(ExportID::Reset,
                               Tensor::ElementType::Int32,
                               {
                                   impl_->cfg.numWorlds,
                                   1,
                               });
}

Tensor Manager::actionTensor() const
{
    return impl_->exportTensor(ExportID::Action, Tensor::ElementType::Int32,
        {
            impl_->cfg.numWorlds * consts::numAgents,
            2,
        });
}

Tensor Manager::rewardTensor() const
{
    return impl_->exportTensor(ExportID::Reward, Tensor::ElementType::Float32,
                               {
                                   impl_->cfg.numWorlds * consts::numAgents,
                                   1,
                               });
}

Tensor Manager::doneTensor() const
{
    return impl_->exportTensor(ExportID::Done, Tensor::ElementType::Int32,
                               {
                                   impl_->cfg.numWorlds * consts::numAgents,
                                   1,
                               });
}

Tensor Manager::selfObservationTensor() const
{
    return impl_->exportTensor(ExportID::SelfObservation,
                               Tensor::ElementType::Float32,
                               {
                                   impl_->cfg.numWorlds * consts::numAgents,
                                   6,
                               });
}

Tensor Manager::ballTensor() const
{
    return impl_->exportTensor(ExportID::BallObservation,
                               Tensor::ElementType::Float32,
                               {
                                   impl_->cfg.numWorlds * consts::numAgents,
<<<<<<< HEAD
                                   1,
                                   5,
=======
                                   3,
>>>>>>> 3a587edb
                               });
}

Tensor Manager::teamObservationTensor() const
{
    return impl_->exportTensor(ExportID::TeamObservation,
                               Tensor::ElementType::Float32,
                               {
                                   impl_->cfg.numWorlds * consts::numAgents,
                                   consts::numCarsPerTeam - 1,
                                   5,
                               });
}

Tensor Manager::enemyObservationTensor() const
{
    return impl_->exportTensor(ExportID::EnemyObservation,
                               Tensor::ElementType::Float32,
                               {
                                   impl_->cfg.numWorlds * consts::numAgents,
                                   consts::numCarsPerTeam,
                                   5,
                               });
}

Tensor Manager::stepsRemainingTensor() const
{
    return impl_->exportTensor(ExportID::StepsRemaining,
                               Tensor::ElementType::Int32,
                               {
                                   impl_->cfg.numWorlds * consts::numAgents,
                                   1,
                               });
}

Tensor Manager::rgbTensor() const
{
    const uint8_t *rgb_ptr = impl_->renderMgr->batchRendererRGBOut();

    return Tensor((void*)rgb_ptr, Tensor::ElementType::UInt8, {
        impl_->cfg.numWorlds,
        consts::numAgents,
        impl_->cfg.batchRenderViewHeight,
        impl_->cfg.batchRenderViewWidth,
        4,
    }, impl_->cfg.gpuID);
}

Tensor Manager::depthTensor() const
{
    const float *depth_ptr = impl_->renderMgr->batchRendererDepthOut();

    return Tensor((void *)depth_ptr, Tensor::ElementType::Float32, {
        impl_->cfg.numWorlds,
        consts::numAgents,
        impl_->cfg.batchRenderViewHeight,
        impl_->cfg.batchRenderViewWidth,
        1,
    }, impl_->cfg.gpuID);
}

void Manager::triggerReset(int32_t world_idx)
{
    WorldReset reset {
        1,
    };

    auto *reset_ptr = impl_->worldResetBuffer + world_idx;

    if (impl_->cfg.execMode == ExecMode::CUDA) {
#ifdef MADRONA_CUDA_SUPPORT
        cudaMemcpy(reset_ptr, &reset, sizeof(WorldReset),
                   cudaMemcpyHostToDevice);
#endif
    }  else {
        *reset_ptr = reset;
    }
}

void Manager::setAction(int32_t world_idx,
                        int32_t agent_idx,
                        int32_t move_amount,
                        int32_t rotate)
{
    Action action { 
        .moveAmount = move_amount,
        .rotate = rotate
    };

    auto *action_ptr = impl_->agentActionsBuffer +
        world_idx * consts::numAgents + agent_idx;

    if (impl_->cfg.execMode == ExecMode::CUDA) {
#ifdef MADRONA_CUDA_SUPPORT
        cudaMemcpy(action_ptr, &action, sizeof(Action),
                   cudaMemcpyHostToDevice);
#endif
    } else {
        *action_ptr = action;
    }
}

render::RenderManager & Manager::getRenderManager()
{
    return *impl_->renderMgr;
}

}<|MERGE_RESOLUTION|>--- conflicted
+++ resolved
@@ -733,12 +733,7 @@
                                Tensor::ElementType::Float32,
                                {
                                    impl_->cfg.numWorlds * consts::numAgents,
-<<<<<<< HEAD
-                                   1,
                                    5,
-=======
-                                   3,
->>>>>>> 3a587edb
                                });
 }
 
