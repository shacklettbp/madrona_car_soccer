--- conflicted
+++ resolved
@@ -574,41 +574,16 @@
 #if 0
     // 3) Ball was hit by the car
     if (touch_state.touched) {
-<<<<<<< HEAD
-        reward += 1.f;
-=======
         reward += 0.1f;
->>>>>>> 27ca36fc
-    }
-#endif
-
-<<<<<<< HEAD
-    // 4) Ball is close to enemy's goal / past the goal
-    // Team 0 is trying to score towards the -y direction
-    // Team 1 is trying to score towards the +y direction
-    if (team_state.teamIdx == 0) {
-        // Less negative is better
-        float target_goal_y = (-consts::worldLength/2.f);
-        float ball_diff_to_target = target_goal_y - ball_pos.y;
-        float ball_diff_to_center = ball_pos.y;
-
-        // The team won!
-        if (ball_diff_to_target <= 0.f) {
-            reward += 0.1f * ((1.f / (abs(ball_diff_to_target + 1.f))) - 
-                    1.f / (abs(ball_diff_to_center) + 1.f));
-        }
-
-        if (ball_gs.state == BallGoalState::State::InGoal &&
-            ball_gs.data == 0) {
-            reward += 10.f;
-=======
+    }
+#endif
+
     // 4) Goal scored
     if (ball_gs.state == BallGoalState::State::InGoal) {
         if (ball_gs.data == team_state.teamIdx) {
             reward += 5.f;
         } else {
             reward -= 5.f;
->>>>>>> 27ca36fc
         }
     } else {
 #if 0
@@ -632,18 +607,11 @@
         //    side_reward_sign = -1.f;
         //}
 
-<<<<<<< HEAD
-        if (ball_gs.state == BallGoalState::State::InGoal &&
-            ball_gs.data == 1) {
-            reward += 10.f;
-        }
-=======
         float side_reward = (0.05f / half_pitch_len) * 
             (half_pitch_len - to_side_y);
 
         reward += side_reward;
 #endif
->>>>>>> 27ca36fc
     }
 
     reward_out.v = reward;
